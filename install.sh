--- conflicted
+++ resolved
@@ -20,11 +20,7 @@
 
 # Installing pymanopt outside because it fails with pip whatsoever
 echo "Installing pymanopt"
-<<<<<<< HEAD
-#git clone https://github.com/pymanopt/pymanopt
-=======
-#git clone https://github.com/pymanopt/pymanopt 
->>>>>>> 2a4a2e2b
+
 # The version of pymanopt used in the simulaitons is not available anymore on github so we put it in the repository
 cd pymanopt
 python setup.py install
